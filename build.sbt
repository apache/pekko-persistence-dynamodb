/*
 * Licensed to the Apache Software Foundation (ASF) under one or more
 * license agreements; and to You under the Apache License, version 2.0:
 *
 *   https://www.apache.org/licenses/LICENSE-2.0
 *
 * This file is part of the Apache Pekko project, which was derived from Akka.
 */

import net.bzzt.reproduciblebuilds.ReproducibleBuildsPlugin.reproducibleBuildsCheckResolver

name := "pekko-persistence-dynamodb"

scalaVersion := "2.13.14"
crossScalaVersions := Seq("2.12.19", "2.13.14", "3.3.3")
crossVersion := CrossVersion.binary

<<<<<<< HEAD
val amzVersion = "1.12.739"
val testcontainersScalaVersion = "0.41.4"
=======
val amzVersion = "1.12.744"
val testcontainersScalaVersion = "0.41.3"
>>>>>>> 2430de3d

ThisBuild / resolvers += Resolver.ApacheMavenSnapshotsRepo
ThisBuild / versionScheme := Some(VersionScheme.SemVerSpec)
sourceDistName := "apache-pekko-persistence-dynamodb"
sourceDistIncubating := false

ThisBuild / reproducibleBuildsCheckResolver := Resolver.ApacheMavenStagingRepo

inThisBuild(Def.settings(
  onLoad in Global := {
    sLog.value.info(
      s"Building Pekko Persistence DynamoDB ${version.value} against Pekko ${PekkoCoreDependency.version} on Scala ${(ThisBuild / scalaVersion).value}")
    (onLoad in Global).value
  }))

commands := commands.value.filterNot { command =>
  command.nameOption.exists { name =>
    name.contains("sonatypeRelease") || name.contains("sonatypeBundleRelease")
  }
}

Test / unmanagedSourceDirectories ++= {
  if (scalaVersion.value.startsWith("2.")) {
    Seq(
      (LocalRootProject / baseDirectory).value / "src" / "test" / "scala-2")
  } else {
    Seq.empty
  }
}

libraryDependencies ++= Seq(
  "com.amazonaws" % "aws-java-sdk-core" % amzVersion,
  "com.amazonaws" % "aws-java-sdk-dynamodb" % amzVersion,
  "javax.xml.bind" % "jaxb-api" % "2.3.1", // see https://github.com/seek-oss/gradle-aws-plugin/issues/15
  "org.apache.pekko" %% "pekko-persistence" % PekkoCoreDependency.version,
  "org.apache.pekko" %% "pekko-persistence-query" % PekkoCoreDependency.version,
  "org.apache.pekko" %% "pekko-stream" % PekkoCoreDependency.version,
  "org.apache.pekko" %% "pekko-persistence-tck" % PekkoCoreDependency.version % Test,
  "org.apache.pekko" %% "pekko-testkit" % PekkoCoreDependency.version % Test,
  "org.apache.pekko" %% "pekko-stream-testkit" % PekkoCoreDependency.version % Test,
  "org.scalatest" %% "scalatest" % "3.2.18" % "test",
  "commons-io" % "commons-io" % "2.16.1" % Test,
  "org.hdrhistogram" % "HdrHistogram" % "2.2.2" % Test,
  "com.dimafeng" %% "testcontainers-scala-scalatest" % testcontainersScalaVersion % Test)

scalacOptions ++= Seq("-deprecation", "-feature")
Test / parallelExecution := false
// required by test-containers-scala
Test / fork := true
logBuffered := false
Test / testOptions += Tests.Argument(TestFrameworks.ScalaTest, "-oDF")

enablePlugins(ReproducibleBuildsPlugin)<|MERGE_RESOLUTION|>--- conflicted
+++ resolved
@@ -15,13 +15,8 @@
 crossScalaVersions := Seq("2.12.19", "2.13.14", "3.3.3")
 crossVersion := CrossVersion.binary
 
-<<<<<<< HEAD
-val amzVersion = "1.12.739"
+val amzVersion = "1.12.744"
 val testcontainersScalaVersion = "0.41.4"
-=======
-val amzVersion = "1.12.744"
-val testcontainersScalaVersion = "0.41.3"
->>>>>>> 2430de3d
 
 ThisBuild / resolvers += Resolver.ApacheMavenSnapshotsRepo
 ThisBuild / versionScheme := Some(VersionScheme.SemVerSpec)
