/**
 * Copyright (C) 2016 Typesafe Inc. <http://www.typesafe.com>
 */
package akka.persistence.dynamodb.journal

import com.typesafe.config.Config

import akka.persistence.dynamodb.{ DynamoDBClientConfig, DynamoDBConfig }

class DynamoDBJournalConfig(c: Config) extends DynamoDBConfig {
  val JournalTable      = c.getString("journal-table")
  val Table             = JournalTable
  val JournalName       = c.getString("journal-name")
  val AwsKey            = c.getString("aws-access-key-id")
  val AwsSecret         = c.getString("aws-secret-access-key")
  val Endpoint          = c.getString("endpoint")
  val ReplayDispatcher  = c.getString("replay-dispatcher")
  val ClientDispatcher  = c.getString("client-dispatcher")
  val SequenceShards    = c.getInt("sequence-shards")
  val ReplayParallelism = c.getInt("replay-parallelism")
  val Tracing           = c.getBoolean("tracing")
  val LogConfig         = c.getBoolean("log-config")

  val MaxBatchGet   = c.getInt("aws-api-limits.max-batch-get")
  val MaxBatchWrite = c.getInt("aws-api-limits.max-batch-write")
  val MaxItemSize   = c.getInt("aws-api-limits.max-item-size")

  object Fixes {
    val HighDistrust = c getBoolean "fixes.high-distrust"
  }

  val client = new DynamoDBClientConfig(c)
  override def toString: String =
    "DynamoDBJournalConfig(" +
    "JournalTable:" + JournalTable +
    ",JournalName:" + JournalName +
    ",AwsKey:" + AwsKey +
    ",Endpoint:" + Endpoint +
    ",ReplayDispatcher:" + ReplayDispatcher +
    ",ClientDispatcher:" + ClientDispatcher +
    ",SequenceShards:" + SequenceShards +
    ",ReplayParallelism" + ReplayParallelism +
    ",Tracing:" + Tracing +
    ",MaxBatchGet:" + MaxBatchGet +
    ",MaxBatchWrite:" + MaxBatchWrite +
    ",MaxItemSize:" + MaxItemSize +
<<<<<<< HEAD
    ",Fixes.HighDistrust:" + Fixes.HighDistrust +
    ",client.config:" + client
=======
    ",client.config:" + client +
    ")"
>>>>>>> 5b2d4872
}<|MERGE_RESOLUTION|>--- conflicted
+++ resolved
@@ -44,11 +44,7 @@
     ",MaxBatchGet:" + MaxBatchGet +
     ",MaxBatchWrite:" + MaxBatchWrite +
     ",MaxItemSize:" + MaxItemSize +
-<<<<<<< HEAD
     ",Fixes.HighDistrust:" + Fixes.HighDistrust +
-    ",client.config:" + client
-=======
     ",client.config:" + client +
     ")"
->>>>>>> 5b2d4872
 }